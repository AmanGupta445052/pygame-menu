# coding=utf-8
"""
MENU
Menu class.

The MIT License (MIT)
Copyright 2017-2019 Pablo Pizarro R. @ppizarror

Permission is hereby granted, free of charge, to any person obtaining a
copy of this software and associated documentation files (the "Software"),
to deal in the Software without restriction, including without limitation
the rights to use, copy, modify, merge, publish, distribute, sublicense,
and/or sell copies of the Software, and to permit persons to whom the Software
is furnished to do so, subject to the following conditions:

The above copyright notice and this permission notice shall be included in all
copies or substantial portions of the Software.

THE SOFTWARE IS PROVIDED "AS IS", WITHOUT WARRANTY OF ANY KIND, EXPRESS OR
IMPLIED, INCLUDING BUT NOT LIMITED TO THE WARRANTIES OF MERCHANTABILITY,
FITNESS FOR A PARTICULAR PURPOSE AND NONINFRINGEMENT. IN NO EVENT SHALL THE
AUTHORS OR COPYRIGHT HOLDERS BE LIABLE FOR ANY CLAIM, DAMAGES OR OTHER LIABILITY,
WHETHER IN AN ACTION OF CONTRACT, TORT OR OTHERWISE, ARISING FROM, OUT OF OR IN
CONNECTION WITH THE SOFTWARE OR THE USE OR OTHER DEALINGS IN THE SOFTWARE.
"""

# Import constants
import pygameMenu.config_controls as _ctrl
import pygameMenu.config_menu as _cfg
import pygameMenu.locals as _locals

# Library imports
from pygameMenu.selector import Selector as _Selector
import pygame as _pygame
import pygame.gfxdraw as _gfxdraw
import types

# exit program
from sys import exit


# noinspection PyBroadException
class Menu(object):
    """
    Menu object.
    """

    def __init__(self,
                 surface,
                 window_width,
                 window_height,
                 font,
                 title,
                 bgfun=None,
                 color_selected=_cfg.MENU_SELECTEDCOLOR,
                 dopause=True,
                 draw_region_x=_cfg.MENU_DRAW_X,
                 draw_region_y=_cfg.MENU_DRAW_Y,
                 draw_select=_cfg.MENU_SELECTED_DRAW,
                 enabled=True,
                 font_color=_cfg.MENU_FONT_COLOR,
                 font_size=_cfg.MENU_FONT_SIZE,
                 font_size_title=_cfg.MENU_FONT_SIZE_TITLE,
                 font_title=None,
                 joystick_enabled=True,
                 mouse_enabled=True,
                 menu_alpha=_cfg.MENU_ALPHA,
                 menu_centered=_cfg.MENU_CENTERED_TEXT,
                 menu_color=_cfg.MENU_BGCOLOR,
                 menu_color_title=_cfg.MENU_TITLE_BG_COLOR,
                 menu_height=_cfg.MENU_HEIGHT,
                 menu_width=_cfg.MENU_WIDTH,
                 onclose=None,
                 option_margin=_cfg.MENU_OPTION_MARGIN,
                 option_shadow=_cfg.MENU_OPTION_SHADOW,
                 rect_width=_cfg.MENU_SELECTED_WIDTH,
                 title_offsetx=0,
                 title_offsety=0
                 ):
        """
        Menu constructor.

        :param bgfun: Background drawing function (only if menu pause app)
        :param color_selected: Color of selected item
        :param dopause: Pause game
        :param draw_region_x: Drawing position of element inside menu (x-axis)
        :param draw_region_y: Drawing position of element inside menu (y-axis)
        :param draw_select: Draw a rectangle around selected item (bool)
        :param enabled: Menu is enabled by default or not
        :param font: Font file direction
        :param font_color: Color of font
        :param font_size: Font size
        :param font_size_title: Font size of the title
        :param font_title: Alternative font of the title (file direction)
        :param joystick_enabled: Enable/disable joystick on menu
        :param mouse_enabled: Enable/disable mouse click on menu
        :param menu_alpha: Alpha of background (0=transparent, 100=opaque)
        :param menu_centered: Text centered menu
        :param menu_color: Menu color
        :param menu_color_title: Background color of title
        :param menu_height: Height of menu (px)
        :param menu_width: Width of menu (px)
        :param onclose: Function that applies when closing menu
        :param option_margin: Margin of each element in menu (px)
        :param option_shadow: Indicate if a shadow is drawn on each option
        :param rect_width: Border with of rectangle around selected item
        :param surface: Pygame surface
        :param title: Title of the menu (main title)
        :param title_offsetx: Offset x-position of title (px)
        :param title_offsety: Offset y-position of title (px)
        :param window_height: Window height size (px)
        :param window_width: Window width size (px)
        :type bgfun: function
        :type color_selected: tuple
        :type dopause: bool
        :type draw_region_x: int
        :type draw_region_y: int
        :type draw_select: bool
        :type font: basestring
        :type font_color: tuple
        :type font_size: int
        :type font_size_title: int
        :type font_title: basestring
        :type joystick_enabled: bool
        :type mouse_enabled: bool
        :type menu_alpha: int
        :type menu_centered: bool
        :type menu_color: tuple
        :type menu_color_title: tuple
        :type menu_height: int
        :type menu_width: int
        :type option_margin: int
        :type option_shadow: bool
        :type rect_width: int
        :type title: basestring
        :type window_height: int
        :type window_width: int
        """
        assert isinstance(color_selected, tuple)
        assert isinstance(dopause, bool)
        assert isinstance(draw_region_x, int)
        assert isinstance(draw_region_y, int)
        assert isinstance(draw_select, bool)
        assert isinstance(font, str)
        assert isinstance(font_color, tuple)
        assert isinstance(font_size, int)
        assert isinstance(font_size_title, int)
        assert isinstance(joystick_enabled, bool)
        assert isinstance(mouse_enabled, bool)
        assert isinstance(menu_alpha, int)
        assert isinstance(menu_centered, bool)
        assert isinstance(menu_color, tuple)
        assert isinstance(menu_color_title, tuple)
        assert isinstance(menu_height, int)
        assert isinstance(menu_width, int)
        assert isinstance(option_margin, int)
        assert isinstance(option_shadow, bool)
        assert isinstance(rect_width, int)
        assert isinstance(title, str)
        assert isinstance(window_height, int)
        assert isinstance(window_width, int)

        # Other asserts
        if dopause:
            assert isinstance(bgfun, (types.FunctionType, types.MethodType)), \
                'Bgfun must be a function (or None if menu does not pause ' \
                'execution of the application)'
        else:
            assert isinstance(bgfun, type(None)), \
                'Bgfun must be None if menu does not pause execution of the ' \
                'application'
        assert window_height > 0 and window_width > 0, \
            'Window size must be greater than zero'
        assert rect_width >= 0, 'rect_width must be greater or equal than zero'
        assert option_margin >= 0, \
            'Option margin must be greater or equal than zero'
        assert menu_width > 0 and menu_height > 0, \
            'Menu size must be greater than zero'
        assert font_size > 0 and font_size_title > 0, \
            'Font sizes must be greater than zero'
        assert draw_region_y >= 0 and draw_region_x >= 0, \
            'Drawing regions must be greater or equal than zero'
        assert dopause and bgfun is not None or not dopause and bgfun is None, \
            'If pause main execution is enabled then bgfun (Background ' \
            'function drawing) must be defined (not None)'
        assert 0 <= menu_alpha <= 100, 'Menu_alpha must be between 0 and 100'

        # Store configuration
        self._bgfun = bgfun
        self._bgcolor = (menu_color[0], menu_color[1], menu_color[2],
                         int(255 * (1 - (100 - menu_alpha) / 100.0)))
        self._bg_color_title = (menu_color_title[0],
                                menu_color_title[1],
                                menu_color_title[2],
                                int(255 * (1 - (100 - menu_alpha) / 100.0)))
        self._centered_option = menu_centered
        self._drawselrect = draw_select
        self._font_color = font_color
        self._fsize = font_size
        self._fsize_title = font_size_title
        self._height = menu_height
        self._opt_dy = option_margin
        self._option_shadow = option_shadow
        self._rect_width = rect_width
        self._sel_color = color_selected
        self._surface = surface
        self._width = menu_width

        # Inner variables
        self._actual = self  # Actual menu
        self._closelocked = False  # Lock close until next mainloop
        self._dopause = dopause  # Pause or not
        self._enabled = enabled  # Menu is enabled or not
        self._index = 0  # Selected index
        self._onclose = onclose  # Function that calls after closing menu
        self._option = []  # Option menu
        self._prev = None  # Previous menu
        self._prev_draw = None  # Previous menu drawing function
        self._size = 0  # Menu total elements

        # Load fonts
        try:
            self._font = _pygame.font.Font(font, self._fsize)
        except Exception:
            raise Exception('Could not load {0} font file'.format(font))
        if font_title is None:
            font_title = font
        self._font_title = _pygame.font.Font(font_title, self._fsize_title)

        # Position of menu
        self._posy = (window_width - self._width) / 2
        self._posx = (window_height - self._height) / 2
        self._bgrect = [(self._posy, self._posx),
                        (self._posy + self._width, self._posx),
                        (self._posy + self._width, self._posx + self._height),
                        (self._posy, self._posx + self._height)]
        self._draw_regionx = draw_region_x
        self._draw_regiony = draw_region_y

        # Option position
        self._opt_posx = int(
            self._width * (self._draw_regionx / 100.0)) + self._posy
        self._opt_posy = int(
            self._height * (self._draw_regiony / 100.0)) + self._posx

        # Title properties
        self.set_title(title, title_offsetx, title_offsety)

        # Init joystick
        self._joystick = joystick_enabled
        if self._joystick and not _pygame.joystick.get_init():
            _pygame.joystick.init()
            for i in range(_pygame.joystick.get_count()):
                _pygame.joystick.Joystick(i).init()

        # Init mouse
        self._mouse = mouse_enabled

    def add_option(self, element_name, element, *args):
        """
        Add option to menu.

        :param element_name: Name of the element
        :param element: Object
        :param args: Aditional arguments
        :type element_name: str
        :type element: Menu, _PymenuAction, function
        :return:
        """
        a = isinstance(element, Menu)
        b = str(type(element)) == _locals.PYGAMEMENU_PYMENUACTION
        c = isinstance(element, (types.FunctionType, types.MethodType))
        d = callable(element)
        e = isinstance(element, _locals.PymenuAction)
        assert a or b or c or d or e, \
            'Element must be a Menu, an PymenuAction or a function'
        assert isinstance(element_name, str), 'Element name must be a string'
        self._actual._option.append([element_name, element, args])
        self._actual._size += 1
        if self._actual._size > 1:
            dy = -self._actual._fsize / 2 - self._actual._opt_dy / 2
            self._actual._opt_posy += dy

    def add_selector(self, title, values, onchange, onreturn, default=0,
                     **kwargs):
        """
        Add a selector to menu: several options with values and two functions
        that execute when changing the selector (left/right) and pressing
        return button on the element.

        Values of the selector are like:
            values = [('Item1', a, b, c...), ('Item2', a, b, c..)]

        And functions onchange and onreturn does
            onchange(a, b, c..., **kwargs)
            onreturn(a, b, c..., **kwargs)

        :param title: Title of the selector
        :param values: Values of the selector [('Item1', var1..), ('Item2'...)]
        :param default: Index of default value to display
        :param onchange: Function when changing the selector
        :param onreturn: Function when pressing return button
        :param kwargs: Aditional parameters
        :type title: basestring
        :type values: list
        :type onchange: function, NoneType
        :type onreturn: function, NoneType
        :type default: int
        :return: Selector ID
        :rtype: int
        """
        # Check value list
        for vl in values:
            assert len(vl) > 1, \
                'Length of each element in value list must be greater than 1'
            assert isinstance(vl[0], str), \
                'First element of value list component must be a string'

        self._actual._option.append(
            [_locals.PYGAMEMENU_TYPE_SELECTOR,
             _Selector(title, values, onchange=onchange, onreturn=onreturn,
                       default=default,
                       **kwargs)])
        selector_id = self._actual._size
        self._actual._size += 1
        if self._actual._size > 1:
            dy = -self._actual._fsize / 2 - self._actual._opt_dy / 2
            self._actual._opt_posy += dy
        return selector_id

    def add_selector_change(self, title, values, fun, **kwargs):
        """
        Add a selector to the menu, apply function with values list and kwargs
        optional parameters when pressing left/right on the element.

        Values of the selector are like:
            values = [('Item1', a, b, c...), ('Item2', a, b, c..)]

        And when changing the value of the selector:
            fun(a, b, c,..., **kwargs)

        :param title: Title of the selector
        :param values: Values of the selector
        :param fun: Function to apply values when changing the selector
        :param kwargs: Optional parameters to function
        :type title: basestring
        :type values: list
        :type fun: function, NoneType
        :return: Selector ID
        :rtype: int
        """
        return self.add_selector(title=title, values=values, onchange=fun,
                                 onreturn=None, kwargs=kwargs)

    def add_selector_return(self, title, values, fun, **kwargs):
        """
        Add a selector to the menu, apply function with values list and kwargs
        optional parameters when pressing return on the element.

        Values of the selector are like:
            values = [('Item1', a, b, c...), ('Item2', a, b, c..)]

        And when pressing return on the selector:
            fun(a, b, c,..., **kwargs)

        :param title: Title of the selector
        :param values: Values of the selector
        :param fun: Function to apply values when pressing return on the element
        :param kwargs: Optional parameters to function
        :type title: str
        :type values: list
        :type fun: function, NoneType
        :return: Selector ID
        :rtype: int
        """
        return self.add_selector(title=title, values=values, onchange=None,
                                 onreturn=fun, kwargs=kwargs)

    def _close(self):
        """
        Execute close callbacks and disable the menu.
        """
        onclose = self._actual._onclose
        if onclose is None:
            close = False
        else:
            close = True
            a = isinstance(onclose, _locals.PymenuAction)
            b = str(type(onclose)) == _locals.PYGAMEMENU_PYMENUACTION
            if a or b:
                if onclose == _locals.PYGAME_MENU_RESET:
                    self.reset(100)
                elif onclose == _locals.PYGAME_MENU_BACK:
                    self.reset(1)
                elif onclose == _locals.PYGAME_MENU_EXIT:
                    _pygame.quit()
                    exit()
                elif onclose == _locals.PYGAME_MENU_DISABLE_CLOSE:
                    close = False
            elif isinstance(onclose, (types.FunctionType, types.MethodType)):
                onclose()

        if close:
            self.disable()
        return close

    def disable(self):
        """
        Disable menu.

        :return: None
        """
        if self.is_enabled():
            self._enabled = False
            self._closelocked = True

    def _down(self):
        """
        Move selection down.

        :return: None
        """
        if self._actual._size == 0:
            return
        self._actual._index = (self._actual._index - 1) % self._actual._size

    def draw(self):
        """
        Draw menu to surface.

        :return:
        """
        # Draw background rectangle
        _gfxdraw.filled_polygon(self._surface, self._actual._bgrect,
                                self._actual._bgcolor)
        # Draw title
        _gfxdraw.filled_polygon(self._surface, self._actual._title_rect,
                                self._bg_color_title)

        # Draw back-box
        if self._mouse:
            _pygame.draw.rect(self._surface, self._actual._bgcolor, self._title_backbox_rect, 1)

        self._surface.blit(self._actual._title, self._title_pos)

        # Draw options
        for dy in range(len(self._actual._option)):

            # Gets text and shadow depending on the item type
            text, text_bg = self._get_option_texts(dy)

            # Text anchor
            anchor = self._get_option_anchor(dy)

            # Draw fonts
            if self._actual._option_shadow:
<<<<<<< HEAD
                self._surface.blit(text_bg, anchor.move(-3, -3).topleft)
            self._surface.blit(text, anchor.topleft)

            # If selected item then draw a rectangle
            if self._actual._drawselrect and (dy == self._actual._index):
                _pygame.draw.rect(self._surface, self._actual._sel_color, anchor.inflate(16, 4), self._rect_width)
=======
                ycoords = self._actual._opt_posy + dy * (
                        self._actual._fsize + self._actual._opt_dy) + t_dy - 3
                self._surface.blit(text_bg,
                                   (self._actual._opt_posx + text_dx - 3,
                                    ycoords))
            ycoords = self._actual._opt_posy + dy * (
                    self._actual._fsize + self._actual._opt_dy) + t_dy
            self._surface.blit(text, (self._actual._opt_posx + text_dx,
                                      ycoords))

            # If selected item then draw a rectangle
            if self._actual._drawselrect and (dy == self._actual._index):
                if not self._actual._centered_option:
                    text_dx_tl = -text_width
                else:
                    text_dx_tl = text_dx
                ycoords = self._actual._opt_posy + dy * (
                        self._actual._fsize + self._actual._opt_dy) + t_dy - 2
                _pygame.draw.line(self._surface, self._actual._sel_color, (
                    self._actual._opt_posx + text_dx - 10,
                    self._actual._opt_posy + dy * (
                            self._actual._fsize + self._actual._opt_dy) + t_dy - 2),
                                  ((self._actual._opt_posx - text_dx_tl + 10,
                                    ycoords)), self._actual._rect_width)
                ycoords = self._actual._opt_posy + dy * (
                        self._actual._fsize + self._actual._opt_dy) - t_dy + 2
                _pygame.draw.line(self._surface, self._actual._sel_color, (
                    self._actual._opt_posx + text_dx - 10,
                    self._actual._opt_posy + dy * (
                            self._actual._fsize + self._actual._opt_dy) - t_dy + 2),
                                  ((self._actual._opt_posx - text_dx_tl + 10,
                                    ycoords)), self._actual._rect_width)
                ycoords = self._actual._opt_posy + dy * (
                        self._actual._fsize + self._opt_dy) - t_dy + 2
                _pygame.draw.line(self._surface, self._actual._sel_color, (
                    self._actual._opt_posx + text_dx - 10,
                    self._actual._opt_posy + dy * (
                            self._actual._fsize + self._actual._opt_dy) + t_dy - 2),
                                  ((self._actual._opt_posx + text_dx - 10,
                                    ycoords)), self._actual._rect_width)
                ycoords = self._actual._opt_posy + dy * (
                        self._actual._fsize + self._actual._opt_dy) - t_dy + 2
                _pygame.draw.line(self._surface, self._actual._sel_color, (
                    self._actual._opt_posx - text_dx_tl + 10,
                    self._actual._opt_posy + dy * (
                            self._actual._fsize + self._actual._opt_dy) + t_dy - 2),
                                  ((self._actual._opt_posx - text_dx_tl + 10,
                                    ycoords)), self._actual._rect_width)
            dy += 1
>>>>>>> ce0166a0

    def enable(self):
        """
        Enable menu.

        :return: None
        """
        if self.is_disabled():
            self._enabled = True
            self._closelocked = True

    def get_title(self):
        """
        Return title of the Menu

        :return: Title
        :rtype: str
        """
        return self._title_str

    def _get_option_texts(self, index):
        """Get text and shadow from the option index.
        """
        option = self._actual._option[index]
        if option[0] == _locals.PYGAMEMENU_TYPE_SELECTOR:
            string = option[1].get()
        else:
            string = option[0]

        if index == self._actual._index:
            color = self._actual._sel_color
        else:
            color = self._actual._font_color

        text = self._actual._font.render(string, 1, color)
        text_bg = self._actual._font.render(string, 1, _cfg.SHADOW_COLOR)
        return text, text_bg

    def _get_option_anchor(self, index):
        """Get text Rect from the option index.
        """
        text, _ = self._get_option_texts(index)
        text_width, text_height = text.get_size()
        if self._actual._centered_option:
            text_dx = -int(text_width / 2.0)
        else:
            text_dx = 0
        t_dy = -int(text_height / 2.0)

        xccord = self._actual._opt_posx + text_dx
        ycoord = self._actual._opt_posy + index * (self._actual._fsize + self._actual._opt_dy) + t_dy

        return _pygame.Rect(xccord, ycoord, text_width, text_height)

    def is_disabled(self):
        """
        Returns false/true if Menu is enabled or not

        :return: Boolean
        :rtype: bool
        """
        return not self.is_enabled()

    def is_enabled(self):
        """
        Returns true/false if Menu is enabled or not

        :return: Boolean
        :rtype: bool
        """
        return self._enabled

    def _main(self, events=None):
        """
        Main function of the loop.

        :param events: Pygame events
        :return: None
        """
        if self._actual._dopause:  # If menu pauses game then apply function
            self._bgfun()
        self.draw()
        if events is None:
            events = _pygame.event.get()
        for event in events:
            # noinspection PyUnresolvedReferences
            if event.type == _pygame.locals.QUIT:
                _pygame.quit()
                exit()
            elif event.type == _pygame.locals.KEYDOWN:
                if event.key == _ctrl.MENU_CTRL_DOWN:
                    self._down()
                elif event.key == _ctrl.MENU_CTRL_UP:
                    self._up()
                elif event.key == _ctrl.MENU_CTRL_ENTER:
                    self._select()
                    if not self._actual._dopause:
                        return True
                elif event.key == _ctrl.MENU_CTRL_LEFT:
                    self._left()
                elif event.key == _ctrl.MENU_CTRL_RIGHT:
                    self._right()
                elif event.key == _ctrl.MENU_CTRL_BACK and self._actual._prev is not None:
                    self.reset(1)
                elif event.key == _ctrl.MENU_CTRL_CLOSE_MENU and \
                        not self._closelocked:
                    if self._close():
                        return True
            elif self._joystick and event.type == _pygame.JOYHATMOTION:
                if event.value == _locals.JOY_UP:
                    self._up()
                elif event.value == _locals.JOY_DOWN:
                    self._down()
                elif event.value == _locals.JOY_LEFT:
                    self._left()
                elif event.value == _locals.JOY_RIGHT:
                    self._right()
            elif self._joystick and event.type == _pygame.JOYAXISMOTION:
                if event.axis == _locals.JOY_AXIS_Y and event.value < -_locals.JOY_DEADZONE:
                    self._down()
                if event.axis == _locals.JOY_AXIS_Y and event.value > _locals.JOY_DEADZONE:
                    self._up()
                if event.axis == _locals.JOY_AXIS_X and event.value > _locals.JOY_DEADZONE:
                    self._right()
                if event.axis == _locals.JOY_AXIS_X and event.value < -_locals.JOY_DEADZONE:
                    self._left()
            elif self._joystick and event.type == _pygame.JOYBUTTONDOWN:
                if event.button == _locals.JOY_BUTTON_SELECT:
                    self._select()
                elif event.button == _locals.JOY_BUTTON_BACK:
                    self.reset(1)
            elif self._mouse and event.type == _pygame.MOUSEBUTTONUP:
                if _pygame.Rect(*self._actual._title_backbox_rect).collidepoint(event.pos):
                    if self._actual._prev is not None:
                        self.reset(1)
                    elif self._close():
                        return True
                else:
                    for dy in range(len(self._actual._option)):
                        anchor = self._actual._get_option_anchor(dy)
                        if anchor.collidepoint(event.pos):
                            curr_menu = self._actual
                            curr_index = self._actual._index
                            self._actual._index = dy
                            self._select()
                            if curr_menu == self._actual and curr_index == self._actual._index:
                                # Same menu displayed and click on selected option
                                self._right()
                            if not self._actual._dopause:
                                return True
                            break

        _pygame.display.flip()
        self._closelocked = False
        return False

    def mainloop(self, events):
        """
        Main function of Menu, draw, etc.

        :param events: Menu events
        :return: None
        """
        assert isinstance(self._actual, Menu)

        if self.is_disabled():
            return
        if self._actual._dopause:
            while True:
                if self._main():
                    return
        else:
            self._main(events)

    def _left(self):
        """
        Move selector left

        :return: None
        """
        try:
            option = self._actual._option[self._actual._index][1]
            if isinstance(option, _Selector):
                option.left()
        except Exception:
            pass

    # noinspection PyAttributeOutsideInit
    def reset(self, total):
        """
        Reset menu.

        :param total: How many menus to reset (1: back)
        :type total: int
        :return:
        """
        assert isinstance(self._actual, Menu)
        assert isinstance(total, int)
        assert total > 0, 'Total must be greater than zero'

        i = 0
        while True:
            if self._actual._prev is not None:
                prev = self._actual._prev
                prev_draw = self._actual._prev_draw
                self.draw = prev_draw
                self._actual.index = 0
                self._actual = prev
                self._actual._prev = None
                self._actual._prev_draw = None
                i += 1
                if i == total:
                    break
            else:
                break

    def _right(self):
        """
        Move selector to right.

        :return: None
        """
        try:
            option = self._actual._option[self._actual._index][1]
            if isinstance(option, _Selector):
                option.right()
        except Exception:
            pass

    def _select(self):
        """
        Apply selected option.

        :return:
        """
        assert isinstance(self._actual, Menu)
        try:
            option = self._actual._option[self._actual._index][1]
        except Exception:
            return
        a = isinstance(option, _locals.PymenuAction)
        b = str(type(option)) == _locals.PYGAMEMENU_PYMENUACTION

        # If element is a Menu
        if isinstance(option, Menu):
            actual = self
            self._actual._actual = option._actual
            self._actual._prev = actual
            self._actual._prev_draw = self.draw
            self.draw = option.draw
        # If option is a PyMenuAction
        elif a or b:
            # Back to menu
            if option == _locals.PYGAME_MENU_BACK:
                self.reset(1)
            # Close menu
            elif option == _locals.PYGAME_MENU_CLOSE:
                self._close()
                self._closelocked = False
            # Exit program
            elif option == _locals.PYGAME_MENU_EXIT:
                _pygame.quit()
                exit()
        # If element is a function
        elif isinstance(option, types.FunctionType) or callable(option):
            if len(self._actual._option[self._actual._index][2]) > 0:
                if type(self._actual._option[self._actual._index][2]) is tuple:
                    option(*self._actual._option[self._actual._index][2])
                else:
                    option(self._actual._option[self._actual._index][2])
            else:
                option()
        # If null type
        elif isinstance(option, type(None)):
            pass
        # If element is a selector
        elif isinstance(option, _Selector):
            option.apply()

    # noinspection PyAttributeOutsideInit
    def set_title(self, title, offsetx=0, offsety=0):
        """
        Set menu title.

        :param title: Menu title
        :param offsetx: Offset x-position of title (px)
        :param offsety: Offset y-position of title (px)
        :type title: str
        :type offsetx: int
        :type offsety: int
        :return: None
        """
        assert isinstance(title, str)
        assert isinstance(offsetx, int)
        assert isinstance(offsety, int)

        self._title_offsety = offsety
        self._title_offsetx = offsetx
        self._title = self._font_title.render(title, 1, self._font_color)
        self._title_str = title
        title_width = self._title.get_size()[0]
        title_height = self._title.get_size()[1]
        self._fsize_title = title_height
        self._title_rect = [(self._posy, self._posx),
                            (self._posy + self._width, self._posx), (
                                self._posy + self._width,
                                self._posx + self._fsize_title / 2),
                            (self._posy + title_width + 25,
                             self._posx + self._fsize_title / 2), (
                                self._posy + title_width + 5,
                                self._posx + self._fsize_title + 5),
                            (self._posy, self._posx + self._fsize_title + 5)]
        self._title_pos = (
            self._posy + 5 + self._title_offsetx, self._posx + self._title_offsety)

        cross_size = self._actual._title_rect[2][1] - self._actual._title_rect[1][1] - 6
        self._title_backbox_rect = (self._actual._title_rect[1][0] - cross_size - 3,
                                    self._actual._title_rect[1][1] + 3,
                                    cross_size, cross_size)

    def _up(self):
        """
        Option up.

        :return: None
        """
        if self._actual._size == 0:
            return
        self._actual._index = (self._actual._index + 1) % self._actual._size

    def update_selector(self, selector_id, values):
        """
        Update selector given its ID.

        :param selector_id: ID of existing selector
        :param values: Values of the selector [('Item1', var1..), ('Item2'...)]
        :return:
        """
        assert self._actual._size > selector_id and self._actual._option[selector_id][
            0] == _locals.PYGAMEMENU_TYPE_SELECTOR, 'There is no selector with such ID'
        for vl in values:  # Check value list
            assert len(vl) > 1, \
                'Length of each element in value list must be greater than 1'
            assert isinstance(vl[0], str), \
                'First element of value list component must be a string'

        self._actual._option[selector_id][1].update_elements(values)<|MERGE_RESOLUTION|>--- conflicted
+++ resolved
@@ -454,64 +454,12 @@
 
             # Draw fonts
             if self._actual._option_shadow:
-<<<<<<< HEAD
                 self._surface.blit(text_bg, anchor.move(-3, -3).topleft)
             self._surface.blit(text, anchor.topleft)
 
             # If selected item then draw a rectangle
             if self._actual._drawselrect and (dy == self._actual._index):
                 _pygame.draw.rect(self._surface, self._actual._sel_color, anchor.inflate(16, 4), self._rect_width)
-=======
-                ycoords = self._actual._opt_posy + dy * (
-                        self._actual._fsize + self._actual._opt_dy) + t_dy - 3
-                self._surface.blit(text_bg,
-                                   (self._actual._opt_posx + text_dx - 3,
-                                    ycoords))
-            ycoords = self._actual._opt_posy + dy * (
-                    self._actual._fsize + self._actual._opt_dy) + t_dy
-            self._surface.blit(text, (self._actual._opt_posx + text_dx,
-                                      ycoords))
-
-            # If selected item then draw a rectangle
-            if self._actual._drawselrect and (dy == self._actual._index):
-                if not self._actual._centered_option:
-                    text_dx_tl = -text_width
-                else:
-                    text_dx_tl = text_dx
-                ycoords = self._actual._opt_posy + dy * (
-                        self._actual._fsize + self._actual._opt_dy) + t_dy - 2
-                _pygame.draw.line(self._surface, self._actual._sel_color, (
-                    self._actual._opt_posx + text_dx - 10,
-                    self._actual._opt_posy + dy * (
-                            self._actual._fsize + self._actual._opt_dy) + t_dy - 2),
-                                  ((self._actual._opt_posx - text_dx_tl + 10,
-                                    ycoords)), self._actual._rect_width)
-                ycoords = self._actual._opt_posy + dy * (
-                        self._actual._fsize + self._actual._opt_dy) - t_dy + 2
-                _pygame.draw.line(self._surface, self._actual._sel_color, (
-                    self._actual._opt_posx + text_dx - 10,
-                    self._actual._opt_posy + dy * (
-                            self._actual._fsize + self._actual._opt_dy) - t_dy + 2),
-                                  ((self._actual._opt_posx - text_dx_tl + 10,
-                                    ycoords)), self._actual._rect_width)
-                ycoords = self._actual._opt_posy + dy * (
-                        self._actual._fsize + self._opt_dy) - t_dy + 2
-                _pygame.draw.line(self._surface, self._actual._sel_color, (
-                    self._actual._opt_posx + text_dx - 10,
-                    self._actual._opt_posy + dy * (
-                            self._actual._fsize + self._actual._opt_dy) + t_dy - 2),
-                                  ((self._actual._opt_posx + text_dx - 10,
-                                    ycoords)), self._actual._rect_width)
-                ycoords = self._actual._opt_posy + dy * (
-                        self._actual._fsize + self._actual._opt_dy) - t_dy + 2
-                _pygame.draw.line(self._surface, self._actual._sel_color, (
-                    self._actual._opt_posx - text_dx_tl + 10,
-                    self._actual._opt_posy + dy * (
-                            self._actual._fsize + self._actual._opt_dy) + t_dy - 2),
-                                  ((self._actual._opt_posx - text_dx_tl + 10,
-                                    ycoords)), self._actual._rect_width)
-            dy += 1
->>>>>>> ce0166a0
 
     def enable(self):
         """
