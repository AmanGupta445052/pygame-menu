# coding=utf-8
"""
pygame-menu
https://github.com/ppizarror/pygame-menu

WIDGET
Base class for widgets.

License:
-------------------------------------------------------------------------------
The MIT License (MIT)
Copyright 2017-2019 Pablo Pizarro R. @ppizarror

Permission is hereby granted, free of charge, to any person obtaining a
copy of this software and associated documentation files (the "Software"),
to deal in the Software without restriction, including without limitation
the rights to use, copy, modify, merge, publish, distribute, sublicense,
and/or sell copies of the Software, and to permit persons to whom the Software
is furnished to do so, subject to the following conditions:

The above copyright notice and this permission notice shall be included in all
copies or substantial portions of the Software.

THE SOFTWARE IS PROVIDED "AS IS", WITHOUT WARRANTY OF ANY KIND, EXPRESS OR
IMPLIED, INCLUDING BUT NOT LIMITED TO THE WARRANTIES OF MERCHANTABILITY,
FITNESS FOR A PARTICULAR PURPOSE AND NONINFRINGEMENT. IN NO EVENT SHALL THE
AUTHORS OR COPYRIGHT HOLDERS BE LIABLE FOR ANY CLAIM, DAMAGES OR OTHER LIABILITY,
WHETHER IN AN ACTION OF CONTRACT, TORT OR OTHERWISE, ARISING FROM, OUT OF OR IN
CONNECTION WITH THE SOFTWARE OR THE USE OR OTHER DEALINGS IN THE SOFTWARE.
-------------------------------------------------------------------------------
"""

import os.path
import pygame as _pygame
import pygameMenu.config_menu as _cfg
<<<<<<< HEAD
import pygameMenu.locals as _locals
=======
from pygameMenu.locals import (PYGAME_ALIGN_CENTER, PYGAME_ALIGN_LEFT,
                               PYGAME_ALIGN_RIGHT)
>>>>>>> 4651f1d4
from uuid import uuid4


class Widget(object):
    """
    Widget abstract class.
    """

    def __init__(self,
                 widget_id='',
                 onchange=None,
                 onreturn=None,
                 args=None,
                 kwargs=None
                 ):
        """
        :param widget_id: Widget identifier
        :param onchange: callback when changing the selector
        :param onreturn: callback when pressing return button
        :param args: Optional arguments for callbacks
        :param kwargs: Optional keyword-arguments for callbacks
        :type widget_id: basestring
        :type onchange: function, NoneType
        :type onreturn: function, NoneType
        """

        # Store id, if None or empty create new ID based on UUID
        if widget_id is None or len(widget_id) == 0:
            widget_id = uuid4()
        self._id = str(widget_id)
        self._surface = None  # Rendering surface
        self._rect = _pygame.Rect(0, 0, 0, 0)
        self._alignment = _locals.PYGAME_ALIGN_CENTER

        self._on_change = onchange
        self._on_return = onreturn
        self._args = args or []
        self._kwargs = kwargs or {}

        # Modified in set_font() method
        self._font = _cfg.MENU_FONT_SIZE_TITLE
        self._font_size = _cfg.MENU_FONT_SIZE
        self._font_color = _cfg.MENU_FONT_COLOR
        self._font_selected_color = _cfg.MENU_SELECTEDCOLOR
        self._font_antialias = True

        # Text shadow
        self._shadow = _cfg.MENU_OPTION_SHADOW
        self._shadow_color = _cfg.MENU_SHADOW_COLOR
        self._shadow_offset = _cfg.MENU_SHADOW_OFFSET
        self._shadow_position = _cfg.MENU_SHADOW_POSITION
        self._create_shadow_tuple()

        # Public attributs
        self.joystick_enabled = True
        self.mouse_enabled = True
        self.selected = False

    def apply(self, *args):
        """
        Run 'on_return' callaback when return event. A callback function
        recieves the following arguments:

            callback_func( value, *args, *widget._args, **widget._kwargs )

        with:
            - ``value`` (if something is returned by ``get_value()``)
            - ``args`` given to this method
            - ``args`` of the widget
            - ``kwargs`` of the widget

        :param args: extra arguments passed to the callback
        :return: None
        """
        if self._on_return:
            args = list(args) + list(self._args)
            try:
                args.insert(0, self.get_value())
            except ValueError:
                pass
            self._on_return(*args, **self._kwargs)

    def change(self, *args):
        """
        Run 'on_change' callaback after change event is triggered. A callback function
        recieves the following arguments:

            callback_func( value, *args, *widget._args, **widget._kwargs )

        with:
            - ``value`` (if something is returned by ``get_value()``)
            - ``args`` given to this method
            - ``args`` of the widget
            - ``kwargs`` of the widget

        :param args: extra arguments passed to the callback
        :return: None
        """
        if self._on_change:
            args = list(args) + list(self._args)
            try:
                args.insert(0, self.get_value())
            except ValueError:
                pass
            self._on_change(*args, **self._kwargs)

    def draw(self, surface):
        """
        Draw the widget shape.

        :param surface: Surface to draw
        :return: None
        """
        raise NotImplementedError('Override is mandatory')

    def get_rect(self):
        """
        Return the Rect object.

        :return: pygame.Rect
        """
        self._render()

        self._rect.width, self._rect.height = self._surface.get_size()
        return self._rect

    def get_value(self):
        """
        Return the value. If exception ``ValueError`` is raised,
        no value will be passed to the callbacks.

        :return: value
        """
<<<<<<< HEAD
        return _locals.PYGAME_MENU_NOT_A_VALUE
=======
        raise ValueError('{}({}) does not accept value'.format(self.__class__.__name__,
                                                               self.get_id()))
>>>>>>> 4651f1d4

    def get_id(self):
        """
        Returns widget id.

        :return: id
        :rtype: basestring
        """
        return self._id

    def _render(self):
        """
        Render the widget surface.

        This method shall update the attribute ``_surface`` with a pygame.Surface
        representing the outer borders of the widget.
        """
        raise NotImplementedError('Override is mandatory')

    def render_string(self, string, color):
        """
        Render text and turn it into a surface.

        :param string: Text to render
        :param color: Text color
        :type string: basestring
        :type color: tuple
        :return: Text surface
        :rtype: Surface
        """
        text = self._font.render(string, self._font_antialias, color)

        if self._shadow:
            size = (text.get_width() + 2, text.get_height() + 2)
            text_bg = self._font.render(string, self._font_antialias, self._shadow_color)
            # noinspection PyArgumentList
            surface = _pygame.Surface(size, _pygame.SRCALPHA, 32).convert_alpha()

            # Crete
            surface.blit(text_bg, self._shadow_tuple)
            surface.blit(text, (0, 0))
        else:
            surface = text

        # Return renderered surface
        return surface

    def set_font(self, font, font_size, color, selected_color, antialias=True):
        """
        Set the text font.

        :param font: Name or list of names for font (see pygame.font.match_font for precise format)
        :param font_size:  Size of font in pixels
        :param color: Text color
        :param selected_color: Text color when widget is selected
        :param antialias: Determines if antialias is applied to font (uses more processing power)
        """
        if isinstance(font, _pygame.font.Font):
            self._font = font
        else:
            if not os.path.isfile(font):
                font = _pygame.font.match_font(font)
            self._font = _pygame.font.Font(font, font_size)
        self._font_size = font_size
        self._font_color = color
        self._font_selected_color = selected_color
        self._font_antialias = antialias

    def set_position(self, posx, posy):
        """
        Set the position.

        :param posx: X position
        :param posy: Y position
        """
        self._rect.x = posx
        self._rect.y = posy

    def set_alignment(self, align):
        """
        Set the alignment of the widget.

        :param align: center, left, right
        :type align: basestring
        :return: None
        """
        align = str(align)
        if align not in [_locals.PYGAME_ALIGN_LEFT, _locals.PYGAME_ALIGN_CENTER,
                         _locals.PYGAME_ALIGN_RIGHT]:
            raise Exception('Incorrect alignment of the widget')
        self._alignment = align

    def get_alignment(self):
        """
        Returns widget alignment.

        :return: Widget align
        :rtype: basestring
        """
        return self._alignment

    def set_selected(self, selected=True):
        """
        Mark the widget as selected.

        :param selected: Set item as selected
        :type selected: bool
        """
        self.selected = selected

    def set_shadow(self, enabled=True, color=None, position=None, offset=None):
        """
        Show text shadow.

        :param enabled: Shadow is enabled or not
        :param color: Shadow color
        :param position: Shadow position
        :param offset: Shadow offset
        :type enabled: bool
        :type color: list, NoneType
        :type position: basestring, NoneType
        :type offset: int, NoneType
        """
        self._shadow = enabled
        if color is not None:
            self._shadow_color = color
        if position is not None:
            if position not in [_locals.PYGAME_POSITION_WEST, _locals.PYGAME_POSITION_SOUTHWEST,
                                _locals.PYGAME_POSITION_SOUTH, _locals.PYGAME_POSITION_SOUTHEAST,
                                _locals.PYGAME_POSITION_EAST, _locals.PYGAME_POSITION_NORTH,
                                _locals.PYGAME_POSITION_NORTHWEST, _locals.PYGAME_POSITION_NORTHEAST]:
                raise Exception('Incorrect shadow position of the widget')
            self._shadow_position = position
        if offset is not None:
            try:
                offset = int(offset)
            except ValueError:
                raise ValueError('Shadow offset must be integer')
            if offset <= 0:
                raise ValueError('Shadow offset must be greater than zero')
            self._shadow_offset = offset

        # Create shadow tuple position
        self._create_shadow_tuple()

    def _create_shadow_tuple(self):
        """
        Create shadow position tuple.

        :return: None
        """
        x = 0
        y = 0
        if self._shadow_position == _locals.PYGAME_POSITION_NORTHWEST:
            x = -1
            y = -1
        elif self._shadow_position == _locals.PYGAME_POSITION_NORTH:
            y = -1
        elif self._shadow_position == _locals.PYGAME_POSITION_NORTHEAST:
            x = 1
            y = -1
        elif self._shadow_position == _locals.PYGAME_POSITION_EAST:
            x = 1
        elif self._shadow_position == _locals.PYGAME_POSITION_SOUTHEAST:
            x = 1
            y = 1
        elif self._shadow_position == _locals.PYGAME_POSITION_SOUTH:
            y = 1
        elif self._shadow_position == _locals.PYGAME_POSITION_SOUTHWEST:
            x = -1
            y = 1
        elif self._shadow_position == _locals.PYGAME_POSITION_WEST:
            x = -1
        self._shadow_tuple = (x * self._shadow_offset, y * self._shadow_offset)

    def set_controls(self, joystick=True, mouse=True):
        """
        Enable interfaces to control the widget.

        :param joystick: Use joystick
        :param mouse: Use mouse
        :type joystick: bool
        :type mouse: bool
        """
        self.joystick_enabled = joystick
        self.mouse_enabled = mouse

    def set_value(self, value):
        """
        Set the value.

        :param value: value to be set on the widget.
        :return: None
        """
        raise ValueError('{}({}) does not accept value'.format(self.__class__.__name__,
                                                               self.get_id()))

    def update(self, events):
        """
        Update internal varibale according to the given events list.

        :param events: list of pygame events
        :return: True if updated
        """
        raise NotImplementedError('Override is mandatory')<|MERGE_RESOLUTION|>--- conflicted
+++ resolved
@@ -33,12 +33,7 @@
 import os.path
 import pygame as _pygame
 import pygameMenu.config_menu as _cfg
-<<<<<<< HEAD
 import pygameMenu.locals as _locals
-=======
-from pygameMenu.locals import (PYGAME_ALIGN_CENTER, PYGAME_ALIGN_LEFT,
-                               PYGAME_ALIGN_RIGHT)
->>>>>>> 4651f1d4
 from uuid import uuid4
 
 
@@ -172,12 +167,8 @@
 
         :return: value
         """
-<<<<<<< HEAD
-        return _locals.PYGAME_MENU_NOT_A_VALUE
-=======
         raise ValueError('{}({}) does not accept value'.format(self.__class__.__name__,
                                                                self.get_id()))
->>>>>>> 4651f1d4
 
     def get_id(self):
         """
