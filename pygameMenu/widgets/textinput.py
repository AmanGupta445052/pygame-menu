--- conflicted
+++ resolved
@@ -45,12 +45,7 @@
                  label='',
                  default='',
                  textinput_id='',
-<<<<<<< HEAD
-                 type_data=_locals.PYGAME_INPUT_TEXT,
-=======
                  input_type=_locals.PYGAME_INPUT_TEXT,
-                 antialias=True,
->>>>>>> 2eb877cf
                  cursor_color=(0, 0, 1),
                  maxlength=0,
                  maxsize=0,
@@ -67,12 +62,7 @@
         :param label: Input label text
         :param default: Initial text to be displayed
         :param textinput_id: Id of the text input
-<<<<<<< HEAD
-        :param type_data: Type of data
-=======
         :param input_type: Type of data
-        :param antialias: Determines if antialias is applied to font (uses more processing power)
->>>>>>> 2eb877cf
         :param cursor_color: Color of cursor
         :param maxlength: Maximum length of input
         :param maxsize: Maximum size of the text to be displayed (overflow)
@@ -86,12 +76,7 @@
         :type label: basestring
         :type default: basestring
         :type textinput_id: basestring
-<<<<<<< HEAD
-        :type type_data: basestring
-=======
         :type input_type: basestring
-        :type antialias: bool
->>>>>>> 2eb877cf
         :type cursor_color: tuple
         :type maxlength: int
         :type maxsize: int
